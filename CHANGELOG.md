# Change Log

## [Unreleased][unreleased]

## Added

* `wn.add_lexical_resource()` to add result of `wn.lmf.load()` to
  database rather than from a file (pertinent to [#98])
* `bench/` directory with benchmark tests ([#98])

<<<<<<< HEAD
## Fixed

* `wn.web` casts URL objects to strings for JSON serialization ([#238])
=======
## Deprecated

* `wn.word()` ([#236])
* `wn.words()` ([#236])
* `wn.sense()` ([#236])
* `wn.senses()` ([#236])
* `wn.synset()` ([#236])
* `wn.synsets()` ([#236])
* `wn.ili()` with a `lexicon` or `lang` argument ([#236])
* `wn.ilis()` with a `lexicon` or `lang` argument ([#236])
* `wn.Wordnet` without a `lexicon` argument ([#236])
>>>>>>> c91b1658


## [v0.11.0]

**Release date: 2024-12-11**

## Index

* Added `oewn:2024` ([#221])

## Added

* `Relation` class ([#216])
* `Sense.relation_map()` method ([#216])
* `Synset.relation_map()` method ([#167], [#216])
* `W305` blank definition on synset validation ([#151])
* `W306` blank example on synset validation ([#151])
* `W307` repeated definition on synset validation ([#151])

## Fixed

* Enumerate repeated entry, sense, synset IDs for validation ([#228])


## [v0.10.1]

**Release date: 2024-10-29**

## Fixed

* Follow redirects with `httpx.Client` in `wn._download` ([#211])
* Remove reverse relations for `pertainym` and `also` ([#213])
* Validate redundant relations considering `dc:type` ([#215])

## Maintenance

* Added `docs/.readthedocs.yaml` for building docs ([#214])


## [v0.10.0]

**Release date: 2024-10-29**

## Python Support

* Removed support for Python 3.8 ([#202])
* Added support for Python 3.13 ([#202])

## Added

* Support for WN-LMF 1.2 and 1.3 ([#200])

## Fixed

* Don't assume 'id' on form elements in WN-LMF 1.2+ ([#207])

## Maintenance

* Switched packaging from flit to Hatch ([#201])
* Updated dependencies, CI warnings, old workarounds ([#203])
* Change CI publishing to OIDC trusted publishing


## [v0.9.5]

**Release date: 2023-12-05**

### Python Support

* Removed support for Python 3.7 ([#191])
* Added support for Python 3.12 ([#191])

### Index

* Added `oewn:2023` ([#194])


## [v0.9.4]

**Release date: 2023-05-07**

### Index

* Added `oewn:2022` ([#181])


## [v0.9.3]

**Release date: 2022-11-13**

### Python Support

* Removed support for Python 3.6
* Added support for Python 3.11

### Fixed

* `wn.Synset.relations()` no longer raises a `KeyError` when no
  relation types are given and relations are found via ILI ([#177])


## [v0.9.2]

**Release date: 2022-10-02**

### Provisional Changes

* The `editor` installation extra installs the `wn-editor`
  package. This is not a normal way of using extras, as it installs a
  dependent and not a dependency, and may be removed. ([#17])

### Fixed

* `wn.download()` no longer uses Python features unavailable in 3.7
  when recovering from download errors
* `Sense.synset()` now creates a `Synset` properly linked to the same
  `Wordnet` object ([#157], [#168])
* `Sense.word()` now creates a `Word` properly linked to the same
  `Wordnet` object ([#157])
* `Synset.relations()` uses the correct relation type for those
  obtained from expand lexicons ([#169])


## [v0.9.1]

**Release date: 2021-11-23**

### Fixed

* Correctly add syntactic behaviours for WN-LMF 1.1 lexicons ([#156])


## [v0.9.0]

**Release date: 2021-11-17**

### Added

* `wn.constants.REVERSE_RELATIONS`
* `wn.validate` module ([#143])
* `validate` subcommand ([#143])
* `wn.Lexicon.describe()` ([#144])
* `wn.Wordnet.describe()` ([#144])
* `wn.ConfigurationError`
* `wn.ProjectError`

### Fixed

* WN-LMF 1.0 Syntactic Behaviours with no `senses` are now assigned to
  all senses in the lexical entry. If a WN-LMF 1.1 lexicon extension
  puts Syntactic Behaviour elements on lexical entries (which it
  shouldn't) it will only be assigned to senses and external senses
  listed.
* `wn.Form` now always hashes like `str`, so things like
  `set.__contains__` works as expected.
* `wn.download()` raises an exception on bad responses ([#147]])
* Avoid returning duplicate matches when a lemmatizer is used ([#154])

### Removed

* `wn.lmf.dump()` no longer has the `version` parameter

### Changed

* `wn.lmf.load()`
  - returns a dictionary for the resource instead of a
    list of lexicons, now including the WN-LMF version, as below:
    ```python
    {
        'lmf_version': '...',
        'lexicons': [...]
    }
    ```
  - returned lexicons are modeled with Python lists and dicts instead
    of custom classes ([#80])
* `wn.lmf.scan_lexicons()` only returns info about present lexicons,
  not element counts ([#113])
* Improper configurations (e.g., invalid data directory, malformed
  index) now raise a `wn.ConfigurationError`
* Attempting to get an unknown project or version now raises
  `wn.ProjectError` instead of `wn.Error` or `KeyError`
* Projects and versions in the index now take an `error` key. Calling
  `wn.config.get_project_info()` on such an entry will raise
  `wn.ProjectError`. Such entries may not also specify a url. The
  entry can still be viewed without triggering the error via
  `wn.config.index`. ([#146])
* Project versions in the index may specify multiple, space-separated
  URLs on the url key. If one fails, the next will be attempted when
  downloading. ([#142])
* `wn.config.get_project_info()` now returns a `resource_urls` key
  mapped to a list of URLs instead of `resource_url` mapped to a
  single URL. ([#142])
* `wn.config.get_cache_path()` now only accepts URL arguments
* The `lexicon` parameter in many functions now allows glob patterns
  like `omw-*:1.4` ([#155])

### Index

* Added `oewn:2021` new ID, previously `ewn` ([#152])
* Added `own`, `own-pt`, and `own-en` ([#97])
* Added `odenet:1.4`
* Added `omw:1.4`, including `omw-en`, formerly `pwn:3.0` ([#152])
* Added `omw-en31:1.4`, formerly `pwn:3.1` ([#152])
* Removed `omw:1.3`, `pwn:3.0`, and `pwn:3.1` ([#152])
* Added `kurdnet:1.0` ([#140])


## [v0.8.3]

**Release date: 2021-11-03**

### Fixed

* `wn.lmf` now serialized DC and non-DC metadata correctly ([#148])


## [v0.8.2]

**Release date: 2021-11-01**

This release only resolves some dependency issues with the previous
release.


## [v0.8.1]

**Release date: 2021-10-29**

Note: the release on PyPI was yanked because a dependency was not
specified properly.

### Fixed

* `wn.lmf` uses `https://` for the `dc` namespace instead of
  `http://`, following the DTD


## [v0.8.0]

**Release date: 2021-07-07**

### Added

* `wn.ic` module ([#40]
* `wn.taxonomy` module ([#125])
* `wn.similarity.res` Resnik similarity ([#122])
* `wn.similarity.jcn` Jiang-Conrath similarity ([#123])
* `wn.similarity.lin` Lin similarity ([#124])
* `wn.util.synset_id_formatter` ([#119])

### Changed

* Taxonomy methods on `wn.Synset` are moved to `wn.taxonomy`, but
  shortcut methods remain for compatibility ([#125]).
* Similarity metrics in `wn.similarity` now raise an error when
  synsets come from different parts of speech.


## [v0.7.0]

**Release date: 2021-06-09**

### Added

* Support for approximate word searches; on by default, configurable
  only by instantiating a `wn.Wordnet` object ([#105])
* `wn.morphy` ([#19])
* `wn.Wordnet.lemmatizer` attribute ([#8])
* `wn.web` ([#116])
* `wn.Sense.relations()` ([#82])
* `wn.Synset.relations()` ([#82])

### Changed

* `wn.lmf.load()` now takes a `progress_handler` parameter ([#46])
* `wn.lmf.scan_lexicons()` no longer returns sets of relation types or
  lexfiles; `wn.add()` now gets these from loaded lexicons instead
* `wn.util.ProgressHandler`
  - Now has a `refresh_interval` parameter; updates only trigger a
    refresh after the counter hits the threshold set by the interval
  - The `update()` method now takes a `force` parameter to trigger a
    refresh regardless of the refresh interval
* `wn.Wordnet`
  - Initialization now takes a `normalizer` parameter ([#105])
  - Initialization now takes a `lemmatizer` parameter ([#8])
  - Initialization now takes a `search_all_forms` parameter ([#115])
  - `Wordnet.words()`, `Wordnet.senses()` and `Wordnet.synsets()` now
    use any specified lemmatization or normalization functions to
    expand queries on word forms ([#105])

### Fixed

* `wn.Synset.ili` for proposed ILIs now works again (#117)


## [v0.6.2]

**Release date: 2021-03-22**

### Fixed

* Disable `sqlite3` progress reporting after `wn.remove()` ([#108])


## [v0.6.1]

**Release date: 2021-03-05**

### Added

* `wn.DatabaseError` as a more specific error type for schema changes
  ([#106])


## [v0.6.0]

**Release date: 2021-03-04**

**Notice:** This release introduces backwards-incompatible changes to
the schema that require users upgrading from previous versions to
rebuild their database.

### Added

* For WN-LMF 1.0 support ([#65])
  - `wn.Sense.frames()`
  - `wn.Sense.adjposition()`
  - `wn.Tag`
  - `wn.Form.tags()`
  - `wn.Count`
  - `wn.Sense.counts()`
* For ILI modeling ([#23])
  - `wn.ILI` class
  - `wn.Wordnet.ili()`
  - `wn.Wordnet.ilis()`
  - `wn.ili()`
  - `wn.ilis()`
  - `wn.project.Package.type` property
  - Index entries of different types; default is `'wordnet'`, `'ili'`
    is also available
  - Support for detecting and loading ILI tab-separated-value exports;
    not directly accessible through the public API at this time
  - Support for adding ILI resources to the database
  - A CILI index entry ([#23])
* `wn.lmf` WN-LMF 1.1 support ([#7])
  - `<Requires>`
  - `<LexiconExtension>`, `<Extends>`, `<ExternalSynset>`,
    `<ExternalLexicalEntry>`, `<ExternalSense>`,
    `<ExternalLemma>`, `<ExternalForm>`
  - `subcat` on `<Sense>`
  - `members` on `<Synset>`
  - `lexfile` on `<Synset>`
  - `<Pronunciation>`
  - `id` on `<Form>`
  - New relations
* Other WN-LMF 1.1 support
  - `wn.Lexicon.requires()`
  - `wn.Lexicon.extends()` ([#99])
  - `wn.Lexicon.extensions()` ([#99])
  - `wn.Pronunciation` ([#7])
  - `wn.Form.pronunciations()` ([#7])
  - `wn.Form.id` ([#7])
  - `wn.Synset.lexfile()`
* `wn.constants.SENSE_SYNSET_RELATIONS`
* `wn.WnWarning` (related to [#92])
* `wn.Lexicon.modified()` ([#17])

### Fixed

* Adding a wordnet with sense relations with invalid target IDs now
  raises an error instead of ignoring the relation.
* Detect LMF-vs-CILI projects even when files are uncompressed ([#104])

### Changed

* WN-LMF 1.0 entities now modeled and exported to XML ([#65]):
  - Syntactic behaviour ([#65])
  - Adjpositions ([#65])
  - Form tags
  - Sense counts
  - Definition source senses
  - ILI definitions
* WN-LMF 1.1 entities now modeled and exported to XML ([#89]):
  - Lexicon requirements and extensions ([#99])
  - Form pronunciations
  - Lexicographer files via the `lexfile` attribute
  - Form ids
* `wn.Synset.ili` now returns an `ILI` object
* `wn.remove()` now takes a `progess_handler` parameter
* `wn.util.ProgressBar` uses a simpler formatting string with two new
  computed variables
* `wn.project.is_package_directory()` and
  `wn.project.is_collection_directory()` now detect
  packages/collection with ILI resource files ([#23])
* `wn.project.iterpackages()` now includes ILI packages
* `wn.Wordnet` now sets the default `expand` value to a lexicon's
  dependencies if they are specified (related to [#92])

### Schema

* General changes:
  - Parts of speech are stored as text
  - Added indexes and `ON DELETE` actions to speed up `wn.remove()`
  - All extendable tables are now linked to their lexicon ([#91])
  - Added rowid to tables with metadata
  - Preemptively added a `modified` column to `lexicons` table ([#17])
  - Preemptively added a `normalized_form` column to `forms` ([#105])
  - Relation type tables are combined for synsets and senses ([#75])
* ILI-related changes ([#23]):
  - ILIs now have an integer rowid and a status
  - Proposed ILIs also have an integer rowid for metadata access
  - Added a table for ILI statuses
* WN-LMF 1.0 changes ([#65]):
  - SyntacticBehaviour (previously unused) no longer requires an ID and
    does not use it in the primary key
  - Added table for adjposition values
  - Added source-sense to definitions table
* WN-LMF 1.1 changes ([#7], [#89]):
  - Added a table for lexicon dependencies
  - Added a table for lexicon extensions ([#99])
  - Added `logo` column to `lexicons` table
  - Added a `synset_rank` column to `senses` table
  - Added a `pronunciations` table
  - Added column for lexicographer files to the `synsets` table
  - Added a table for lexicographer file names
  - Added an `id` column to `forms` table


## [v0.5.1]

**Release date: 2021-01-29**

### Fixed

* `wn.lmf` specifies `utf-8` when opening files ([#95])
* `wn.lmf.dump()` casts attribute values to strings


## [v0.5.0]

**Release date: 2021-01-28**

### Added

* `wn.Lexicon.specifier()`
* `wn.config.allow_multithreading` ([#86])
* `wn.util` module for public-API utilities
* `wn.util.ProgressHandler` ([#87])
* `wn.util.ProgressBar` ([#87])

### Removed

* `wn.Wordnet.lang`

### Changed

* `wn.Synset.get_related()` does same-lexicon traversals first, then
  ILI expansions ([#90])
* `wn.Synset.get_related()` only targets the source synset lexicon in
  default mode ([#90], [#92])
* `wn.Wordnet` has a "default mode", when no lexicon or language is
  selected, which searches any lexicon but relation traversals only
  target the lexicon of the source synset ([#92]) is used for the
  lexicon id ([#92])
* `wn.Wordnet` has an empty expand set when a lexicon or language is
  specified and no expand set is specified ([#92])
* `wn.Wordnet` now allows versions in lexicon specifiers when the id
  is `*` (e.g., `*:1.3+omw`)
* `wn.Wordnet` class signature has `lexicon` first, `lang` is
  keyword-only ([#93])
* `lang` and `lexicon` parameters are keyword-only on `wn.lexicons()`,
  `wn.word()`, `wn.words()`, `wn.sense()`, `wn.senses()`,
  `wn.synset()`, `wn.synsets()`, and the `translate()` methods of
  `wn.Word`, `wn.Sense`, and `wn.Synset` ([#93])


## [v0.4.1]

**Release date: 2021-01-19**

### Removed

* `wn.config.database_filename` (only `wn.config.data_directory` is
  configurable now)

### Changed

* Schema validation is now done when creating a new connection,
  instead of on import of `wn`
* One connection is shared per database path, rather than storing
  connections on the modeling classes ([#81])

### Fixed

* More robustly check for LMF validity ([#83])


## [v0.4.0]

**Release date: 2020-12-29**

### Added

* `wn.export()` to export lexicon(s) from the database ([#15])
* `wn.lmf.dump()` to dump WN-LMF lexicons to disk ([#15])
* `metadata` method on `wn.Word`, `wn.Sense`, and `wn.Synset`
* `lexicalized` method on `wn.Sense` and `wn.Synset`
* `wn.Form` class ([#79])
* `--verbose` / `-v` option for the command-line interface ([#71])

### Changed

* `wn.Lexicon.metadata` is now a method
* `wn.Word.lemma()` returns a `wn.Form` object ([#79])
* `wn.Word.forms()` returns a list of `wn.Form` objects ([#79])
* `wn.project.iterpackages()` raises `wn.Error` on decompression
  problems ([#77])
* `wn.lmf.LMFError` now inherits from `wn.Error`
* `wn.lmf.scan_lexicons()` raises `LMFError` on XML parsing errors
  ([#77])
* `wn.download()` reraises caught `wn.Error` with more informative
  message ([#77])
* `wn.add()` improve error message when lexicons are already added
  ([#77])
* Basic logging added for `wn.download()` and `wn.add()` ([#71])
* `Synset.get_related()` and `Sense.get_related()` may take a `'*'`
  parameter to get all relations
* `wn.Wordnet` objects keep an open connection to the database ([#81])

### Fixed

* `wn.projects.iterpackages()` tries harder to prevent potential race
  conditions when reading temporary files ([#76])
* `wn.Lexicon.metadata` now returns a dictionary ([#78])


## [v0.3.0]

**Release date: 2020-12-16**

### Added

* `add` parameter to `wn.download()` ([#73])
* `--no-add` option to `wn download` command ([#73])
* `progress_handler` parameter to `wn.download()` ([#70])
* `progress_handler` parameter to `wn.add()` ([#70])

### Fixed

* `Synset.shortest_path()` no longer includes starting node ([#63])
* `Synset.closure()`/`Sense.closure()` may take multiple relations
  ([#74])
* `Synset.hypernym_paths(simulate_root=True)` returns just the fake
  root node if no paths were found (related to [#64])
* `wn.lexicons()` returns empty list on unknown lang/lexicon ([#59])

### Changed

* Renamed `lgcode` parameter to `lang` throughout ([#66])
* Renamed `Wordnet.lgcode` property to `Wordnet.lang` ([#66])
* Renamed `--lgcode` command-line option to `--lang` ([#66])
* Use better-performing/less-safe database options when adding
  lexicons ([#69])


## [v0.2.0]

**Release date: 2020-12-02**

### Added

* `wn.config.get_cache_path()` returns the path of a cached resource
* `wn.projects()` returns the info about known projects ([#60])
* `projects` subcommand to command-line interface ([#60])
* Open German WordNet 1.3 to the index

### Changed

* On import, Wn now raises an error if the database has an outdated
  schema ([#61])
* `wn.config.get_project_info()` now includes a `cache` key
* Output of `lexicons` CLI subcommand now tab-delimited


## [v0.1.1]

**Release date: 2020-11-26**

### Added

* Command-line interface for downloading and listing lexicons ([#47])

### Fixed

* Cast `pathlib.Path` to `str` for `sqlite3.connect()` ([#58])
* Pass `lgcode` to `Wordnet` object in `wn.synset()`


## [v0.1.0]

**Release date: 2020-11-25**

This is the initial release of the new Wn library. On PyPI it replaces
the https://github.com/nltk/wordnet/ code which had been effectively
abandoned, but this is an entirely new codebase.


[v0.11.0]: ../../releases/tag/v0.11.0
[v0.10.1]: ../../releases/tag/v0.10.1
[v0.10.0]: ../../releases/tag/v0.10.0
[v0.9.5]: ../../releases/tag/v0.9.5
[v0.9.4]: ../../releases/tag/v0.9.4
[v0.9.3]: ../../releases/tag/v0.9.3
[v0.9.2]: ../../releases/tag/v0.9.2
[v0.9.1]: ../../releases/tag/v0.9.1
[v0.9.0]: ../../releases/tag/v0.9.0
[v0.8.3]: ../../releases/tag/v0.8.3
[v0.8.2]: ../../releases/tag/v0.8.2
[v0.8.1]: ../../releases/tag/v0.8.1
[v0.8.0]: ../../releases/tag/v0.8.0
[v0.7.0]: ../../releases/tag/v0.7.0
[v0.6.2]: ../../releases/tag/v0.6.2
[v0.6.1]: ../../releases/tag/v0.6.1
[v0.6.0]: ../../releases/tag/v0.6.0
[v0.5.1]: ../../releases/tag/v0.5.1
[v0.5.0]: ../../releases/tag/v0.5.0
[v0.4.1]: ../../releases/tag/v0.4.1
[v0.4.0]: ../../releases/tag/v0.4.0
[v0.3.0]: ../../releases/tag/v0.3.0
[v0.2.0]: ../../releases/tag/v0.2.0
[v0.1.1]: ../../releases/tag/v0.1.1
[v0.1.0]: ../../releases/tag/v0.1.0
[unreleased]: ../../tree/main

[#7]: https://github.com/goodmami/wn/issues/7
[#8]: https://github.com/goodmami/wn/issues/8
[#15]: https://github.com/goodmami/wn/issues/15
[#17]: https://github.com/goodmami/wn/issues/17
[#19]: https://github.com/goodmami/wn/issues/19
[#23]: https://github.com/goodmami/wn/issues/23
[#40]: https://github.com/goodmami/wn/issues/40
[#46]: https://github.com/goodmami/wn/issues/46
[#47]: https://github.com/goodmami/wn/issues/47
[#58]: https://github.com/goodmami/wn/issues/58
[#59]: https://github.com/goodmami/wn/issues/59
[#60]: https://github.com/goodmami/wn/issues/60
[#61]: https://github.com/goodmami/wn/issues/61
[#63]: https://github.com/goodmami/wn/issues/63
[#64]: https://github.com/goodmami/wn/issues/64
[#65]: https://github.com/goodmami/wn/issues/65
[#66]: https://github.com/goodmami/wn/issues/66
[#69]: https://github.com/goodmami/wn/issues/69
[#70]: https://github.com/goodmami/wn/issues/70
[#71]: https://github.com/goodmami/wn/issues/71
[#73]: https://github.com/goodmami/wn/issues/73
[#74]: https://github.com/goodmami/wn/issues/74
[#75]: https://github.com/goodmami/wn/issues/75
[#76]: https://github.com/goodmami/wn/issues/76
[#77]: https://github.com/goodmami/wn/issues/77
[#78]: https://github.com/goodmami/wn/issues/78
[#79]: https://github.com/goodmami/wn/issues/79
[#80]: https://github.com/goodmami/wn/issues/80
[#81]: https://github.com/goodmami/wn/issues/81
[#82]: https://github.com/goodmami/wn/issues/82
[#83]: https://github.com/goodmami/wn/issues/83
[#86]: https://github.com/goodmami/wn/issues/86
[#87]: https://github.com/goodmami/wn/issues/87
[#89]: https://github.com/goodmami/wn/issues/89
[#90]: https://github.com/goodmami/wn/issues/90
[#91]: https://github.com/goodmami/wn/issues/91
[#92]: https://github.com/goodmami/wn/issues/92
[#93]: https://github.com/goodmami/wn/issues/93
[#95]: https://github.com/goodmami/wn/issues/95
[#97]: https://github.com/goodmami/wn/issues/97
[#98]: https://github.com/goodmami/wn/issues/98
[#99]: https://github.com/goodmami/wn/issues/99
[#104]: https://github.com/goodmami/wn/issues/104
[#105]: https://github.com/goodmami/wn/issues/105
[#106]: https://github.com/goodmami/wn/issues/106
[#108]: https://github.com/goodmami/wn/issues/108
[#113]: https://github.com/goodmami/wn/issues/113
[#115]: https://github.com/goodmami/wn/issues/115
[#116]: https://github.com/goodmami/wn/issues/116
[#117]: https://github.com/goodmami/wn/issues/117
[#119]: https://github.com/goodmami/wn/issues/119
[#122]: https://github.com/goodmami/wn/issues/122
[#123]: https://github.com/goodmami/wn/issues/123
[#124]: https://github.com/goodmami/wn/issues/124
[#125]: https://github.com/goodmami/wn/issues/125
[#140]: https://github.com/goodmami/wn/issues/140
[#142]: https://github.com/goodmami/wn/issues/142
[#143]: https://github.com/goodmami/wn/issues/143
[#144]: https://github.com/goodmami/wn/issues/144
[#146]: https://github.com/goodmami/wn/issues/146
[#147]: https://github.com/goodmami/wn/issues/147
[#148]: https://github.com/goodmami/wn/issues/148
[#151]: https://github.com/goodmami/wn/issues/151
[#152]: https://github.com/goodmami/wn/issues/152
[#154]: https://github.com/goodmami/wn/issues/154
[#155]: https://github.com/goodmami/wn/issues/155
[#156]: https://github.com/goodmami/wn/issues/156
[#157]: https://github.com/goodmami/wn/issues/157
[#167]: https://github.com/goodmami/wn/issues/167
[#168]: https://github.com/goodmami/wn/issues/168
[#169]: https://github.com/goodmami/wn/issues/169
[#177]: https://github.com/goodmami/wn/issues/177
[#181]: https://github.com/goodmami/wn/issues/181
[#191]: https://github.com/goodmami/wn/issues/191
[#194]: https://github.com/goodmami/wn/issues/194
[#200]: https://github.com/goodmami/wn/issues/200
[#201]: https://github.com/goodmami/wn/issues/201
[#202]: https://github.com/goodmami/wn/issues/202
[#203]: https://github.com/goodmami/wn/issues/203
[#207]: https://github.com/goodmami/wn/issues/207
[#211]: https://github.com/goodmami/wn/issues/211
[#213]: https://github.com/goodmami/wn/issues/213
[#214]: https://github.com/goodmami/wn/issues/214
[#215]: https://github.com/goodmami/wn/issues/215
[#216]: https://github.com/goodmami/wn/issues/216
[#221]: https://github.com/goodmami/wn/issues/221
[#228]: https://github.com/goodmami/wn/issues/228
<<<<<<< HEAD
[#238]: https://github.com/goodmami/wn/issues/238
=======
[#236]: https://github.com/goodmami/wn/issues/236
>>>>>>> c91b1658
<|MERGE_RESOLUTION|>--- conflicted
+++ resolved
@@ -8,11 +8,10 @@
   database rather than from a file (pertinent to [#98])
 * `bench/` directory with benchmark tests ([#98])
 
-<<<<<<< HEAD
 ## Fixed
 
 * `wn.web` casts URL objects to strings for JSON serialization ([#238])
-=======
+
 ## Deprecated
 
 * `wn.word()` ([#236])
@@ -24,7 +23,6 @@
 * `wn.ili()` with a `lexicon` or `lang` argument ([#236])
 * `wn.ilis()` with a `lexicon` or `lang` argument ([#236])
 * `wn.Wordnet` without a `lexicon` argument ([#236])
->>>>>>> c91b1658
 
 
 ## [v0.11.0]
@@ -746,8 +744,5 @@
 [#216]: https://github.com/goodmami/wn/issues/216
 [#221]: https://github.com/goodmami/wn/issues/221
 [#228]: https://github.com/goodmami/wn/issues/228
-<<<<<<< HEAD
-[#238]: https://github.com/goodmami/wn/issues/238
-=======
 [#236]: https://github.com/goodmami/wn/issues/236
->>>>>>> c91b1658
+[#238]: https://github.com/goodmami/wn/issues/238